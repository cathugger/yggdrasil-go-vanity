--- conflicted
+++ resolved
@@ -15,25 +15,6 @@
   exit 1
 fi
 
-<<<<<<< HEAD
-# Get the rest of the repository history. This is needed within Appveyor because
-# otherwise we don't get all of the branch histories and therefore the semver
-# scripts don't work properly.
-if [ "${APPVEYOR_PULL_REQUEST_HEAD_REPO_BRANCH}" != "" ];
-then
-  git fetch --all
-#  git checkout ${APPVEYOR_PULL_REQUEST_HEAD_REPO_BRANCH}
-elif [ "${APPVEYOR_REPO_BRANCH}" != "" ];
-then
-  git fetch --all
-  git checkout ${APPVEYOR_REPO_BRANCH}
-fi
-
-# Install prerequisites within MSYS2
-pacman -S --needed --noconfirm unzip git curl
-
-=======
->>>>>>> 42d4298e
 # Download the wix tools!
 if [ ! -d wixbin ];
 then
