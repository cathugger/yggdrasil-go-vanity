--- conflicted
+++ resolved
@@ -6,15 +6,7 @@
   BRANCH=$(git symbolic-ref --short HEAD 2>/dev/null)
 fi
 
-<<<<<<< HEAD
-if [ -n "$APPVEYOR_PULL_REQUEST_NUMBER" ]; then
-  printf "yggdrasil-pr%s" "$APPVEYOR_PULL_REQUEST_NUMBER"
-  exit 0
-# Complain if the git history is not available
-elif [ $? != 0 ] || [ -z "$BRANCH" ]; then
-=======
 if [ $? != 0 ] || [ -z "$BRANCH" ]; then
->>>>>>> 42d4298e
   printf "yggdrasil"
   exit 0
 fi
