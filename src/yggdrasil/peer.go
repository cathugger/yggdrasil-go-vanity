--- conflicted
+++ resolved
@@ -79,22 +79,6 @@
 	bytesSent  uint64 // To track bandwidth usage for getPeers
 	bytesRecvd uint64 // To track bandwidth usage for getPeers
 	// BUG: sync/atomic, 32 bit platforms need the above to be the first element
-<<<<<<< HEAD
-	core         *Core
-	port         switchPort
-	box          boxPubKey
-	sig          sigPubKey
-	shared       boxSharedKey
-	linkShared   boxSharedKey
-	endpoint     string
-	friendlyName string
-	firstSeen    time.Time       // To track uptime for getPeers
-	linkOut      (chan []byte)   // used for protocol traffic (to bypass queues)
-	doSend       (chan struct{}) // tell the linkLoop to send a switchMsg
-	dinfo        (chan *dhtInfo) // used to keep the DHT working
-	out          func([]byte)    // Set up by whatever created the peers struct, used to send packets to other nodes
-	close        func()          // Called when a peer is removed, to close the underlying connection, or via admin api
-=======
 	core       *Core
 	port       switchPort
 	box        boxPubKey
@@ -105,10 +89,9 @@
 	firstSeen  time.Time       // To track uptime for getPeers
 	linkOut    (chan []byte)   // used for protocol traffic (to bypass queues)
 	doSend     (chan struct{}) // tell the linkLoop to send a switchMsg
-	dinfo      *dhtInfo        // used to keep the DHT working
+	dinfo      (chan *dhtInfo) // used to keep the DHT working
 	out        func([]byte)    // Set up by whatever created the peers struct, used to send packets to other nodes
 	close      func()          // Called when a peer is removed, to close the underlying connection, or via admin api
->>>>>>> 8273fe54
 }
 
 // Creates a new peer with the specified box, sig, and linkShared keys, using the lowest unocupied port number.
